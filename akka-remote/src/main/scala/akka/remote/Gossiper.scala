/**
 * Copyright (C) 2009-2011 Typesafe Inc. <http://www.typesafe.com>
 */

package akka.remote

import akka.actor._
import akka.actor.Status._
import akka.event.Logging
import akka.util.Duration
import akka.remote.RemoteProtocol._
import akka.remote.RemoteProtocol.RemoteSystemDaemonMessageType._
import akka.config.ConfigurationException
import akka.serialization.SerializationExtension

import java.util.concurrent.atomic.AtomicReference
import java.util.concurrent.TimeUnit.SECONDS
import java.security.SecureRandom
import System.{ currentTimeMillis ⇒ newTimestamp }

import scala.collection.immutable.Map
import scala.annotation.tailrec

import com.google.protobuf.ByteString

/**
 * Interface for node membership change listener.
 */
trait NodeMembershipChangeListener {
  def nodeConnected(node: ParsedTransportAddress)
  def nodeDisconnected(node: ParsedTransportAddress)
}

/**
 * Represents the node state of to gossip, versioned by a vector clock.
 */
case class Gossip(
  version: VectorClock,
  node: ParsedTransportAddress,
  availableNodes: Set[ParsedTransportAddress] = Set.empty[ParsedTransportAddress],
  unavailableNodes: Set[ParsedTransportAddress] = Set.empty[ParsedTransportAddress])

// ====== START - NEW GOSSIP IMPLEMENTATION ======
/*
  case class Gossip(
    version: VectorClock,
    node: ParsedTransportAddress,
    leader: ParsedTransportAddress, // FIXME leader is always head of 'members', so we probably don't need this field
    members: SortedSet[Member] = SortetSet.empty[Member](Ordering.fromLessThan[String](_ > _)), // sorted set of members with their status, sorted by name
    seen: Map[Member, VectorClock] = Map.empty[Member, VectorClock],                            // for ring convergence
    pendingChanges: Option[Vector[PendingPartitioningChange]] = None,                           // for handoff
    meta: Option[Map[String, Array[Byte]]] = None)                                              // misc meta-data

  case class Member(address: ParsedTransportAddress, status: MemberStatus)

  sealed trait MemberStatus
  object MemberStatus {
    case class Joining(version: VectorClock) extends MemberStatus
    case class Up(version: VectorClock) extends MemberStatus
    case class Leaving(version: VectorClock) extends MemberStatus
    case class Exiting(version: VectorClock) extends MemberStatus
    case class Down(version: VectorClock) extends MemberStatus
  }

  sealed trait PendingPartitioningStatus
  object PendingPartitioningStatus {
    case object Complete extends PendingPartitioningStatus
    case object Awaiting extends PendingPartitioningStatus
  }

  // FIXME what is this?
  type VNodeMod = AnyRef

  case class PendingPartitioningChange(
    owner: ParsedTransportAddress,
    nextOwner: ParsedTransportAddress,
    changes: Vector[VNodeMod],
    status: PendingPartitioningStatus)
*/
// ====== END - NEW GOSSIP IMPLEMENTATION ======

/**
 * This module is responsible for Gossiping cluster information. The abstraction maintains the list of live
 * and dead nodes. Periodically i.e. every 1 second this module chooses a random node and initiates a round
 * of Gossip with it. Whenever it gets gossip updates it updates the Failure Detector with the liveness
 * information.
 * <p/>
 * During each of these runs the node initiates gossip exchange according to following rules (as defined in the
 * Cassandra documentation [http://wiki.apache.org/cassandra/ArchitectureGossip]:
 * <pre>
 *   1) Gossip to random live node (if any)
 *   2) Gossip to random unreachable node with certain probability depending on number of unreachable and live nodes
 *   3) If the node gossiped to at (1) was not seed, or the number of live nodes is less than number of seeds,
 *       gossip to random seed with certain probability depending on number of unreachable, seed and live nodes.
 * </pre>
 */
class Gossiper(remote: Remote, system: ActorSystemImpl) {

  /**
   * Represents the state for this Gossiper. Implemented using optimistic lockless concurrency,
   * all state is represented by this immutable case class and managed by an AtomicReference.
   */
  private case class State(
    currentGossip: Gossip,
    nodeMembershipChangeListeners: Set[NodeMembershipChangeListener] = Set.empty[NodeMembershipChangeListener])

  private val remoteSettings = remote.remoteSettings
  private val serialization = remote.serialization
  private val log = Logging(system, "Gossiper")
  private val failureDetector = remote.failureDetector
  private val connectionManager = new RemoteConnectionManager(system, remote, Map.empty[ParsedTransportAddress, ActorRef])

  private val seeds = {
    val seeds = remoteSettings.SeedNodes flatMap {
      case x: UnparsedTransportAddress ⇒
        x.parse(remote.transports) match {
          case y: ParsedTransportAddress ⇒ Some(y)
          case _                         ⇒ None
        }
      case _ ⇒ None
    }
    if (seeds.isEmpty) throw new ConfigurationException(
      "At least one seed node must be defined in the configuration [akka.cluster.seed-nodes]")
    else seeds
  }

  private val address = remote.remoteAddress
  private val nodeFingerprint = address.##

  private val random = SecureRandom.getInstance("SHA1PRNG")
  private val initalDelayForGossip = remoteSettings.InitalDelayForGossip
  private val gossipFrequency = remoteSettings.GossipFrequency

  private val state = new AtomicReference[State](State(currentGossip = newGossip()))

  {
    // start periodic gossip and cluster scrutinization - default is run them every second with 1/2 second in between
    system.scheduler.schedule(Duration(initalDelayForGossip.toSeconds, SECONDS), Duration(gossipFrequency.toSeconds, SECONDS))(initateGossip())
    system.scheduler.schedule(Duration(initalDelayForGossip.toSeconds, SECONDS), Duration(gossipFrequency.toSeconds, SECONDS))(scrutinize())
  }

  /**
   * Tell the gossiper some gossip news.
   */
  @tailrec
  final def tell(newGossip: Gossip) {
    val gossipingNode = newGossip.node

    failureDetector heartbeat gossipingNode // update heartbeat in failure detector

    val oldState = state.get
    val latestGossip = latestVersionOf(newGossip, oldState.currentGossip)
    val oldAvailableNodes = latestGossip.availableNodes
    val oldUnavailableNodes = latestGossip.unavailableNodes

    if (!(oldAvailableNodes contains gossipingNode) && !(oldUnavailableNodes contains gossipingNode)) {
      // we have a new node
      val newGossip = latestGossip copy (availableNodes = oldAvailableNodes + gossipingNode)
      val newState = oldState copy (currentGossip = incrementVersionForGossip(newGossip))

      // if we won the race then update else try again
      if (!state.compareAndSet(oldState, newState)) tell(newGossip) // recur
      else {
        // create connections for all new nodes in the latest gossip
        for {
          node ← oldAvailableNodes
          if connectionManager.connectionFor(node).isEmpty
        } {
<<<<<<< HEAD
          val connectionFactory = () ⇒ system.actorFor(RootActorPath(RemoteSystemAddress(system.name, gossipingNode)) / "remote")
=======
          val connectionFactory = () ⇒ new RemoteActorRef(remote.system.provider.asInstanceOf[RemoteActorRefProvider], remote.server, RootActorPath(gossipingNode) / remote.remoteDaemon.path.elements, Nobody, None)
>>>>>>> 192f84df
          connectionManager.putIfAbsent(node, connectionFactory) // create a new remote connection to the new node
          oldState.nodeMembershipChangeListeners foreach (_ nodeConnected node) // notify listeners about the new nodes
        }
      }

    } else if (oldUnavailableNodes contains gossipingNode) {
      // gossip from an old former dead node

      val newUnavailableNodes = oldUnavailableNodes - gossipingNode
      val newAvailableNodes = oldAvailableNodes + gossipingNode

      val newGossip = latestGossip copy (availableNodes = newAvailableNodes, unavailableNodes = newUnavailableNodes)
      val newState = oldState copy (currentGossip = incrementVersionForGossip(newGossip))

      // if we won the race then update else try again
      if (!state.compareAndSet(oldState, newState)) tell(newGossip) // recur
      else oldState.nodeMembershipChangeListeners foreach (_ nodeConnected gossipingNode) // notify listeners on successful update of state
    }
  }

  @tailrec
  final def registerListener(listener: NodeMembershipChangeListener) {
    val oldState = state.get
    val newListeners = oldState.nodeMembershipChangeListeners + listener
    val newState = oldState copy (nodeMembershipChangeListeners = newListeners)
    if (!state.compareAndSet(oldState, newState)) registerListener(listener) // recur
  }

  @tailrec
  final def unregisterListener(listener: NodeMembershipChangeListener) {
    val oldState = state.get
    val newListeners = oldState.nodeMembershipChangeListeners - listener
    val newState = oldState copy (nodeMembershipChangeListeners = newListeners)
    if (!state.compareAndSet(oldState, newState)) unregisterListener(listener) // recur
  }

  /**
   * Initates a new round of gossip.
   */
  private def initateGossip() {
    val oldState = state.get
    val oldGossip = oldState.currentGossip

    val oldAvailableNodes = oldGossip.availableNodes
    val oldUnavailableNodes = oldGossip.unavailableNodes

    val oldAvailableNodesSize = oldAvailableNodes.size
    val oldUnavailableNodesSize = oldUnavailableNodes.size

    // 1. gossip to alive nodes
    val gossipedToSeed =
      if (oldAvailableNodesSize > 0) gossipTo(oldAvailableNodes)
      else false

    // 2. gossip to dead nodes
    if (oldUnavailableNodesSize > 0) {
      val probability: Double = oldUnavailableNodesSize / (oldAvailableNodesSize + 1)
      if (random.nextDouble() < probability) gossipTo(oldUnavailableNodes)
    }

    // 3. gossip to a seed for facilitating partition healing
    if ((!gossipedToSeed || oldAvailableNodesSize < 1) && (seeds.head != address)) {
      if (oldAvailableNodesSize == 0) gossipTo(seeds)
      else {
        val probability = 1.0 / oldAvailableNodesSize + oldUnavailableNodesSize
        if (random.nextDouble() <= probability) gossipTo(seeds)
      }
    }
  }

  /**
   * Gossips set of nodes passed in as argument. Returns 'true' if it gossiped to a "seed" node.
   */
  private def gossipTo(nodes: Set[ParsedTransportAddress]): Boolean = {
    val peers = nodes filter (_ != address) // filter out myself
    val peer = selectRandomNode(peers)
    val oldState = state.get
    val oldGossip = oldState.currentGossip

    val connection = connectionManager.connectionFor(peer).getOrElse(
      throw new IllegalStateException("Connection for [" + peer + "] is not set up"))

    try {
      (connection ? (toRemoteMessage(newGossip), remoteSettings.RemoteSystemDaemonAckTimeout)).as[Status] match {
        case Some(Success(receiver)) ⇒
          log.debug("Gossip sent to [{}] was successfully received", receiver)

        case Some(Failure(cause)) ⇒
          log.error(cause, cause.toString)

        case None ⇒
          val error = new RemoteException("Gossip to [%s] timed out".format(connection.path))
          log.error(error, error.toString)
      }
    } catch {
      case e: Exception ⇒
        log.error(e, "Could not gossip to [{}] due to: {}", connection.path, e.toString)
    }

    seeds exists (peer == _)
  }

  /**
   * Scrutinizes the cluster; marks nodes detected by the failure detector as unavailable, and notifies all listeners
   * of the change in the cluster membership.
   */
  @tailrec
  final private def scrutinize() {
    val oldState = state.get
    val oldGossip = oldState.currentGossip

    val oldAvailableNodes = oldGossip.availableNodes
    val oldUnavailableNodes = oldGossip.unavailableNodes
    val newlyDetectedUnavailableNodes = oldAvailableNodes filterNot failureDetector.isAvailable

    if (!newlyDetectedUnavailableNodes.isEmpty) { // we have newly detected nodes marked as unavailable
      val newAvailableNodes = oldAvailableNodes diff newlyDetectedUnavailableNodes
      val newUnavailableNodes = oldUnavailableNodes ++ newlyDetectedUnavailableNodes

      val newGossip = oldGossip copy (availableNodes = newAvailableNodes, unavailableNodes = newUnavailableNodes)
      val newState = oldState copy (currentGossip = incrementVersionForGossip(newGossip))

      // if we won the race then update else try again
      if (!state.compareAndSet(oldState, newState)) scrutinize() // recur
      else {
        // notify listeners on successful update of state
        for {
          deadNode ← newUnavailableNodes
          listener ← oldState.nodeMembershipChangeListeners
        } listener nodeDisconnected deadNode
      }
    }
  }

  private def newGossip(): Gossip = Gossip(
    version = VectorClock(),
    node = address.transport,
    availableNodes = Set(address.transport))

  private def incrementVersionForGossip(from: Gossip): Gossip = {
    val newVersion = from.version.increment(nodeFingerprint, newTimestamp)
    from copy (version = newVersion)
  }

  private def toRemoteMessage(gossip: Gossip): RemoteProtocol.RemoteSystemDaemonMessageProtocol = {
    val gossipAsBytes = serialization.serialize(gossip) match {
      case Left(error)  ⇒ throw error
      case Right(bytes) ⇒ bytes
    }

    RemoteSystemDaemonMessageProtocol.newBuilder
      .setMessageType(GOSSIP)
      .setActorPath(remote.remoteDaemon.path.toString)
      .setPayload(ByteString.copyFrom(gossipAsBytes))
      .build()
  }

  private def latestVersionOf(newGossip: Gossip, oldGossip: Gossip): Gossip = {
    (newGossip.version compare oldGossip.version) match {
      case VectorClock.After      ⇒ newGossip // gossiped version is newer, use new version
      case VectorClock.Before     ⇒ oldGossip // gossiped version is older, use old version
      case VectorClock.Concurrent ⇒ oldGossip // can't establish a causal relationship between two versions => conflict
    }
  }

  private def selectRandomNode(nodes: Set[ParsedTransportAddress]): ParsedTransportAddress = {
    nodes.toList(random.nextInt(nodes.size))
  }
}<|MERGE_RESOLUTION|>--- conflicted
+++ resolved
@@ -166,11 +166,7 @@
           node ← oldAvailableNodes
           if connectionManager.connectionFor(node).isEmpty
         } {
-<<<<<<< HEAD
           val connectionFactory = () ⇒ system.actorFor(RootActorPath(RemoteSystemAddress(system.name, gossipingNode)) / "remote")
-=======
-          val connectionFactory = () ⇒ new RemoteActorRef(remote.system.provider.asInstanceOf[RemoteActorRefProvider], remote.server, RootActorPath(gossipingNode) / remote.remoteDaemon.path.elements, Nobody, None)
->>>>>>> 192f84df
           connectionManager.putIfAbsent(node, connectionFactory) // create a new remote connection to the new node
           oldState.nodeMembershipChangeListeners foreach (_ nodeConnected node) // notify listeners about the new nodes
         }
