/**
 * Copyright (C) 2009-2012 Typesafe Inc. <http://www.typesafe.com>
 */
package akka.dispatch

import akka.AkkaException
import java.util.{ Comparator, PriorityQueue, Queue, Deque }
import akka.util._
import akka.actor.{ ActorCell, ActorRef }
import java.util.concurrent._
import annotation.tailrec
import akka.event.Logging.Error
import akka.actor.ActorContext
import com.typesafe.config.Config

class MessageQueueAppendFailedException(message: String, cause: Throwable = null) extends AkkaException(message, cause)

object Mailbox {

  type Status = Int

  /*
   * the following assigned numbers CANNOT be changed without looking at the code which uses them!
   */

  // primary status: only first three
  final val Open = 0 // _status is not initialized in AbstractMailbox, so default must be zero!
  final val Suspended = 1
  final val Closed = 2
  // secondary status: Scheduled bit may be added to Open/Suspended
  final val Scheduled = 4

  // mailbox debugging helper using println (see below)
  // since this is a compile-time constant, scalac will elide code behind if (Mailbox.debug) (RK checked with 2.9.1)
  final val debug = false
}

/**
 * Custom mailbox implementations are implemented by extending this class.
 * E.g.
 * <pre<code>
 * class MyMailbox(owner: ActorContext) extends CustomMailbox(owner)
 *   with QueueBasedMessageQueue with UnboundedMessageQueueSemantics with DefaultSystemMessageQueue {
 *   val queue = new ConcurrentLinkedQueue[Envelope]()
 * }
 * </code></pre>
 */
abstract class CustomMailbox(val actorContext: ActorContext) extends Mailbox(actorContext.asInstanceOf[ActorCell])

/**
 * Mailbox and InternalMailbox is separated in two classes because ActorCell is needed for implementation,
 * but can't be exposed to user defined mailbox subclasses.
 *
 */
private[akka] abstract class Mailbox(val actor: ActorCell) extends MessageQueue with SystemMessageQueue with Runnable {
  import Mailbox._

  @volatile
  protected var _statusDoNotCallMeDirectly: Status = _ //0 by default

  @volatile
  protected var _systemQueueDoNotCallMeDirectly: SystemMessage = _ //null by default

  @inline
  final def status: Mailbox.Status = Unsafe.instance.getIntVolatile(this, AbstractMailbox.mailboxStatusOffset)

  @inline
  final def shouldProcessMessage: Boolean = (status & 3) == Open

  @inline
  final def isSuspended: Boolean = (status & 3) == Suspended

  @inline
  final def isClosed: Boolean = status == Closed

  @inline
  final def isScheduled: Boolean = (status & Scheduled) != 0

  @inline
  protected final def updateStatus(oldStatus: Status, newStatus: Status): Boolean =
    Unsafe.instance.compareAndSwapInt(this, AbstractMailbox.mailboxStatusOffset, oldStatus, newStatus)

  @inline
  protected final def setStatus(newStatus: Status): Unit =
    Unsafe.instance.putIntVolatile(this, AbstractMailbox.mailboxStatusOffset, newStatus)

  /**
   * set new primary status Open. Caller does not need to worry about whether
   * status was Scheduled or not.
   */
  @tailrec
  final def becomeOpen(): Boolean = status match {
    case Closed ⇒ setStatus(Closed); false
    case s      ⇒ updateStatus(s, Open | s & Scheduled) || becomeOpen()
  }

  /**
   * set new primary status Suspended. Caller does not need to worry about whether
   * status was Scheduled or not.
   */
  @tailrec
  final def becomeSuspended(): Boolean = status match {
    case Closed ⇒ setStatus(Closed); false
    case s      ⇒ updateStatus(s, Suspended | s & Scheduled) || becomeSuspended()
  }

  /**
   * set new primary status Closed. Caller does not need to worry about whether
   * status was Scheduled or not.
   */
  @tailrec
  final def becomeClosed(): Boolean = status match {
    case Closed ⇒ setStatus(Closed); false
    case s      ⇒ updateStatus(s, Closed) || becomeClosed()
  }

  /**
   * Set Scheduled status, keeping primary status as is.
   */
  @tailrec
  final def setAsScheduled(): Boolean = {
    val s = status
    /*
     * only try to add Scheduled bit if pure Open/Suspended, not Closed or with
     * Scheduled bit already set (this is one of the reasons why the numbers
     * cannot be changed in object Mailbox above)
     */
    if (s <= Suspended) updateStatus(s, s | Scheduled) || setAsScheduled()
    else false
  }

  /**
   * Reset Scheduled status, keeping primary status as is.
   */
  @tailrec
  final def setAsIdle(): Boolean = {
    val s = status
    /*
     * only try to remove Scheduled bit if currently Scheduled, not Closed or
     * without Scheduled bit set (this is one of the reasons why the numbers
     * cannot be changed in object Mailbox above)
     */

    updateStatus(s, s & ~Scheduled) || setAsIdle()
  }

  /*
   * AtomicReferenceFieldUpdater for system queue
   */
  protected final def systemQueueGet: SystemMessage =
    Unsafe.instance.getObjectVolatile(this, AbstractMailbox.systemMessageOffset).asInstanceOf[SystemMessage]
  protected final def systemQueuePut(_old: SystemMessage, _new: SystemMessage): Boolean =
    Unsafe.instance.compareAndSwapObject(this, AbstractMailbox.systemMessageOffset, _old, _new)

  final def canBeScheduledForExecution(hasMessageHint: Boolean, hasSystemMessageHint: Boolean): Boolean = status match {
    case Open | Scheduled ⇒ hasMessageHint || hasSystemMessageHint || hasSystemMessages || hasMessages
    case Closed           ⇒ false
    case _                ⇒ hasSystemMessageHint || hasSystemMessages
  }

  final def run = {
    try {
      if (!isClosed) { //Volatile read, needed here
        processAllSystemMessages() //First, deal with any system messages
        processMailbox() //Then deal with messages
      }
    } finally {
      setAsIdle() //Volatile write, needed here
      dispatcher.registerForExecution(this, false, false)
    }
  }

  /**
   * Process the messages in the mailbox
   */
  @tailrec private final def processMailbox(
    left: Int = java.lang.Math.max(dispatcher.throughput, 1),
    deadlineNs: Long = if (dispatcher.isThroughputDeadlineTimeDefined == true) System.nanoTime + dispatcher.throughputDeadlineTime.toNanos else 0L): Unit =
    if (shouldProcessMessage) {
      val next = dequeue()
      if (next ne null) {
        if (Mailbox.debug) println(actor.self + " processing message " + next)
        actor invoke next
        processAllSystemMessages()
        if ((left > 1) && ((dispatcher.isThroughputDeadlineTimeDefined == false) || (System.nanoTime - deadlineNs) < 0))
          processMailbox(left - 1, deadlineNs)
      }
    }

  final def processAllSystemMessages() {
    var nextMessage = systemDrain()
    try {
      while ((nextMessage ne null) && !isClosed) {
        if (debug) println(actor.self + " processing system message " + nextMessage + " with " +
          (if (actor.childrenRefs.isEmpty) "no children"
          else if (actor.childrenRefs.size > 20) actor.childrenRefs.size + " children"
          else actor.childrenRefs.mkString("children:\n    ", "\n    ", "")))
        actor systemInvoke nextMessage
        nextMessage = nextMessage.next
        // don’t ever execute normal message when system message present!
        if (nextMessage eq null) nextMessage = systemDrain()
      }
    } catch {
      case NonFatal(e) ⇒
        actor.system.eventStream.publish(Error(e, actor.self.path.toString, this.getClass, "exception during processing system messages, dropping " + SystemMessage.size(nextMessage) + " messages!"))
        throw e
    }
  }

  @inline
  final def dispatcher: MessageDispatcher = actor.dispatcher

  /**
   * Overridable callback to clean up the mailbox,
   * called when an actor is unregistered.
   * By default it dequeues all system messages + messages and ships them to the owning actors' systems' DeadLetterMailbox
   */
  protected[dispatch] def cleanUp(): Unit =
    if (actor ne null) { // actor is null for the deadLetterMailbox
      val dlq = actor.systemImpl.deadLetterMailbox
      if (hasSystemMessages) {
        var message = systemDrain()
        while (message ne null) {
          // message must be “virgin” before being able to systemEnqueue again
          val next = message.next
          message.next = null
          dlq.systemEnqueue(actor.self, message)
          message = next
        }
      }

      if (hasMessages) {
        var envelope = dequeue
        while (envelope ne null) {
          dlq.enqueue(actor.self, envelope)
          envelope = dequeue
        }
      }
    }
}

trait MessageQueue {
  /**
   * Try to enqueue the message to this queue, or throw an exception.
   */
  def enqueue(receiver: ActorRef, handle: Envelope): Unit // NOTE: receiver is used only in two places, but cannot be removed

  /**
   * Try to dequeue the next message from this queue, return null failing that.
   */
  def dequeue(): Envelope

  /**
   * Should return the current number of messages held in this queue; may
   * always return 0 if no other value is available efficiently. Do not use
   * this for testing for presence of messages, use `hasMessages` instead.
   */
  def numberOfMessages: Int

  /**
   * Indicates whether this queue is non-empty.
   */
  def hasMessages: Boolean
}

trait SystemMessageQueue {
  /**
   * Enqueue a new system message, e.g. by prepending atomically as new head of a single-linked list.
   */
  def systemEnqueue(receiver: ActorRef, message: SystemMessage): Unit

  /**
   * Dequeue all messages from system queue and return them as single-linked list.
   */
  def systemDrain(): SystemMessage

  def hasSystemMessages: Boolean
}

trait DefaultSystemMessageQueue { self: Mailbox ⇒

  @tailrec
  final def systemEnqueue(receiver: ActorRef, message: SystemMessage): Unit = {
    assert(message.next eq null)
    if (Mailbox.debug) println(actor.self + " having enqueued " + message)
    val head = systemQueueGet
    /*
     * this write is safely published by the compareAndSet contained within
     * systemQueuePut; “Intra-Thread Semantics” on page 12 of the JSR133 spec
     * guarantees that “head” uses the value obtained from systemQueueGet above.
     * Hence, SystemMessage.next does not need to be volatile.
     */
    message.next = head
    if (!systemQueuePut(head, message)) {
      message.next = null
      systemEnqueue(receiver, message)
    }
  }

  @tailrec
  final def systemDrain(): SystemMessage = {
    val head = systemQueueGet
    if (systemQueuePut(head, null)) SystemMessage.reverse(head) else systemDrain()
  }

  def hasSystemMessages: Boolean = systemQueueGet ne null
}

trait QueueBasedMessageQueue extends MessageQueue {
  def queue: Queue[Envelope]
  final def numberOfMessages = queue.size
  final def hasMessages = !queue.isEmpty
}

trait UnboundedMessageQueueSemantics extends QueueBasedMessageQueue {
  def enqueue(receiver: ActorRef, handle: Envelope): Unit = queue add handle
  def dequeue(): Envelope = queue.poll()
}

trait BoundedMessageQueueSemantics extends QueueBasedMessageQueue {
  def pushTimeOut: Duration
  override def queue: BlockingQueue[Envelope]

<<<<<<< HEAD
  final def enqueue(receiver: ActorRef, handle: Envelope): Unit =
    if (pushTimeOut.length > 0)
=======
  def enqueue(receiver: ActorRef, handle: Envelope) {
    if (pushTimeOut.length > 0) {
>>>>>>> 06063333
      queue.offer(handle, pushTimeOut.length, pushTimeOut.unit) || {
        throw new MessageQueueAppendFailedException("Couldn't enqueue message " + handle + " to " + receiver)
      }
    else queue put handle

  def dequeue(): Envelope = queue.poll()
}

<<<<<<< HEAD
trait DequeBasedMessageQueue extends QueueBasedMessageQueue {
  def queue: Deque[Envelope]
  def enqueueFirst(receiver: ActorRef, handle: Envelope): Unit
  def enqueueAllFirst(receiver: ActorRef, handleIterator: Iterator[Envelope], size: Int): Unit
}

trait UnboundedDequeBasedMessageQueueSemantics extends DequeBasedMessageQueue {
  final def enqueue(receiver: ActorRef, handle: Envelope): Unit = queue add handle

  final def enqueueFirst(receiver: ActorRef, handle: Envelope): Unit = queue addFirst handle

  final def enqueueAllFirst(receiver: ActorRef, handleIterator: Iterator[Envelope], size: Int): Unit =
    handleIterator foreach { enqueueFirst(receiver, _) }

  final def dequeue(): Envelope = queue.poll()
}

trait BoundedDequeBasedMessageQueueSemantics extends DequeBasedMessageQueue {
  def pushTimeOut: Duration
  override def queue: BlockingDeque[Envelope]

  final def enqueue(receiver: ActorRef, handle: Envelope): Unit =
    if (pushTimeOut.length > 0)
      queue.offer(handle, pushTimeOut.length, pushTimeOut.unit) || {
        throw new MessageQueueAppendFailedException("Couldn't enqueue message " + handle + " to " + receiver)
      }
    else queue put handle

  final def enqueueFirst(receiver: ActorRef, handle: Envelope): Unit =
    if (pushTimeOut.length > 0)
      queue.offerFirst(handle, pushTimeOut.length, pushTimeOut.unit) || {
        throw new MessageQueueAppendFailedException("Couldn't enqueue message " + handle + " to " + receiver)
      }
    else queue putFirst handle

  final def enqueueAllFirst(receiver: ActorRef, handleIterator: Iterator[Envelope], size: Int): Unit =
    if (queue.asInstanceOf[BlockingQueue[Envelope]].remainingCapacity >= size)
      handleIterator foreach { enqueueFirst(receiver, _) }
    else throw new MessageQueueAppendFailedException("Couldn't enqueue stash to " + receiver)

  final def dequeue(): Envelope = queue.poll()
=======
trait QueueBasedMessageQueue extends MessageQueue {
  def queue: Queue[Envelope]
  def numberOfMessages = queue.size
  def hasMessages = !queue.isEmpty
>>>>>>> 06063333
}

/**
 * Mailbox configuration.
 */
trait MailboxType {
  def create(receiver: ActorContext): Mailbox
}

/**
 * It's a case class for Java (new UnboundedMailbox)
 */
case class UnboundedMailbox() extends MailboxType {
  final override def create(receiver: ActorContext): Mailbox =
    new Mailbox(receiver.asInstanceOf[ActorCell]) with QueueBasedMessageQueue with UnboundedMessageQueueSemantics with DefaultSystemMessageQueue {
      final val queue = new ConcurrentLinkedQueue[Envelope]()
    }
}

case class BoundedMailbox( final val capacity: Int, final val pushTimeOut: Duration) extends MailboxType {

  if (capacity < 0) throw new IllegalArgumentException("The capacity for BoundedMailbox can not be negative")
  if (pushTimeOut eq null) throw new IllegalArgumentException("The push time-out for BoundedMailbox can not be null")

  final override def create(receiver: ActorContext): Mailbox =
    new Mailbox(receiver.asInstanceOf[ActorCell]) with QueueBasedMessageQueue with BoundedMessageQueueSemantics with DefaultSystemMessageQueue {
      final val queue = new LinkedBlockingQueue[Envelope](capacity)
      final val pushTimeOut = BoundedMailbox.this.pushTimeOut
    }
}

case class UnboundedPriorityMailbox( final val cmp: Comparator[Envelope]) extends MailboxType {
  final override def create(receiver: ActorContext): Mailbox =
    new Mailbox(receiver.asInstanceOf[ActorCell]) with QueueBasedMessageQueue with UnboundedMessageQueueSemantics with DefaultSystemMessageQueue {
      final val queue = new PriorityBlockingQueue[Envelope](11, cmp)
    }
}

case class BoundedPriorityMailbox( final val cmp: Comparator[Envelope], final val capacity: Int, final val pushTimeOut: Duration) extends MailboxType {

  if (capacity < 0) throw new IllegalArgumentException("The capacity for BoundedMailbox can not be negative")
  if (pushTimeOut eq null) throw new IllegalArgumentException("The push time-out for BoundedMailbox can not be null")

  final override def create(receiver: ActorContext): Mailbox =
    new Mailbox(receiver.asInstanceOf[ActorCell]) with QueueBasedMessageQueue with BoundedMessageQueueSemantics with DefaultSystemMessageQueue {
      final val queue = new BoundedBlockingQueue[Envelope](capacity, new PriorityQueue[Envelope](11, cmp))
      final val pushTimeOut = BoundedPriorityMailbox.this.pushTimeOut
    }
}

case class UnboundedDequeBasedMailbox(config: Config) extends MailboxType {
  final override def create(receiver: ActorContext): Mailbox =
    new Mailbox(receiver.asInstanceOf[ActorCell]) with DequeBasedMessageQueue with UnboundedDequeBasedMessageQueueSemantics with DefaultSystemMessageQueue {
      final val queue = new LinkedBlockingDeque[Envelope]()
    }
}

case class BoundedDequeBasedMailbox( final val capacity: Int, final val pushTimeOut: Duration) extends MailboxType {

  if (capacity < 0) throw new IllegalArgumentException("The capacity for BoundedMailbox can not be negative")
  if (pushTimeOut eq null) throw new IllegalArgumentException("The push time-out for BoundedMailbox can not be null")

  final override def create(receiver: ActorContext): Mailbox =
    new Mailbox(receiver.asInstanceOf[ActorCell]) with DequeBasedMessageQueue with BoundedDequeBasedMessageQueueSemantics with DefaultSystemMessageQueue {
      final val queue = new LinkedBlockingDeque[Envelope](capacity)
      final val pushTimeOut = BoundedDequeBasedMailbox.this.pushTimeOut
    }
}<|MERGE_RESOLUTION|>--- conflicted
+++ resolved
@@ -321,22 +321,17 @@
   def pushTimeOut: Duration
   override def queue: BlockingQueue[Envelope]
 
-<<<<<<< HEAD
-  final def enqueue(receiver: ActorRef, handle: Envelope): Unit =
-    if (pushTimeOut.length > 0)
-=======
   def enqueue(receiver: ActorRef, handle: Envelope) {
     if (pushTimeOut.length > 0) {
->>>>>>> 06063333
       queue.offer(handle, pushTimeOut.length, pushTimeOut.unit) || {
         throw new MessageQueueAppendFailedException("Couldn't enqueue message " + handle + " to " + receiver)
       }
-    else queue put handle
+    } else queue put handle
+  }
 
   def dequeue(): Envelope = queue.poll()
 }
 
-<<<<<<< HEAD
 trait DequeBasedMessageQueue extends QueueBasedMessageQueue {
   def queue: Deque[Envelope]
   def enqueueFirst(receiver: ActorRef, handle: Envelope): Unit
@@ -378,12 +373,6 @@
     else throw new MessageQueueAppendFailedException("Couldn't enqueue stash to " + receiver)
 
   final def dequeue(): Envelope = queue.poll()
-=======
-trait QueueBasedMessageQueue extends MessageQueue {
-  def queue: Queue[Envelope]
-  def numberOfMessages = queue.size
-  def hasMessages = !queue.isEmpty
->>>>>>> 06063333
 }
 
 /**
