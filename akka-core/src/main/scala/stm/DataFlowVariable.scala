--- conflicted
+++ resolved
@@ -40,7 +40,7 @@
   }
 
   def thread[A <: AnyRef, R <: AnyRef](body: A => R) =
-    newActor(() => new ReactiveEventBasedThread(body)).start
+    actorOf(new ReactiveEventBasedThread(body)).start
 
   private class ReactiveEventBasedThread[A <: AnyRef, T <: AnyRef](body: A => T)
     extends Actor {
@@ -96,11 +96,7 @@
       }
     }
 
-<<<<<<< HEAD
-    private[this] val in = newActor(() => new In(this)).start
-=======
-    private[this] val in = actorOf(new In(this))
->>>>>>> 9baedab5
+    private[this] val in = actorOf(new In(this)).start
 
     def <<(ref: DataFlowVariable[T]) = in ! Set(ref())
 
@@ -110,11 +106,7 @@
       val ref = value.get
       if (ref.isDefined) ref.get
       else {
-<<<<<<< HEAD
-        val out = newActor(() => new Out(this)).start
-=======
-        val out = actorOf(new Out(this))
->>>>>>> 9baedab5
+        val out = actorOf(new Out(this)).start
         blockedReaders.offer(out)
         val result = out !! Get
         out ! Exit
