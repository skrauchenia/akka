package akka.dispatch

import org.scalatest.junit.JUnitSuite
import org.scalatest.WordSpec
import org.scalatest.matchers.MustMatchers
import org.scalatest.BeforeAndAfterAll
import org.scalatest.prop.Checkers
import org.scalacheck._
import org.scalacheck.Arbitrary._
import org.scalacheck.Prop._
import org.scalacheck.Gen._

import akka.actor.{ Actor, ActorRef }
import Actor._
import akka.event.EventHandler
import akka.testkit.TestEvent._
import akka.testkit.EventFilter
import org.multiverse.api.latches.StandardLatch
import java.util.concurrent.{ TimeUnit, CountDownLatch }

object FutureSpec {
  class TestActor extends Actor {
    def receive = {
      case "Hello" ⇒
        self.reply("World")
      case "NoReply" ⇒ {}
      case "Failure" ⇒
        throw new RuntimeException("Expected exception; to test fault-tolerance")
    }
  }

  class TestDelayActor(await: StandardLatch) extends Actor {
    def receive = {
      case "Hello" ⇒
        await.await
        self.reply("World")
      case "NoReply" ⇒ { await.await }
      case "Failure" ⇒
        await.await
        throw new RuntimeException("Expected exception; to test fault-tolerance")
    }
  }
}

class JavaFutureSpec extends JavaFutureTests with JUnitSuite

class FutureSpec extends WordSpec with MustMatchers with Checkers with BeforeAndAfterAll {
  import FutureSpec._

  override def beforeAll() {
    EventHandler.notify(Mute(EventFilter[RuntimeException]))
  }

  override def afterAll() {
    EventHandler.notify(UnMuteAll)
  }

  "A Promise" when {
    "never completed" must {
      behave like emptyFuture(_(Promise()))
      "return supplied value on timeout" in {
        val promise = Promise[String](100) orElse "Timedout"
        promise.get must be("Timedout")
      }
    }
    "completed with a result" must {
      val result = "test value"
      val future = Promise[String]().complete(Right(result))
      behave like futureWithResult(_(future, result))
    }
    "completed with an exception" must {
      val message = "Expected Exception"
      val future = Promise[String]().complete(Left(new RuntimeException(message)))
      behave like futureWithException[RuntimeException](_(future, message))
    }
    "expired" must {
      behave like expiredFuture(_(Promise(0)))
    }
  }

  "A Future" when {
    "awaiting a result" that {
      "is not completed" must {
        behave like emptyFuture { test ⇒
          val latch = new StandardLatch
          val result = "test value"
          val future = Future {
            latch.await
            result
          }
          test(future)
          latch.open
          future.await
        }
      }
      "is completed" must {
        behave like futureWithResult { test ⇒
          val latch = new StandardLatch
          val result = "test value"
          val future = Future {
            latch.await
            result
          }
          latch.open
          future.await
          test(future, result)
        }
      }
      "has actions applied" must {
        "pass checks" in {
          check({ (future: Future[Int], actions: List[FutureAction]) ⇒
            val result = (future /: actions)(_ /: _)
            val expected = (future.await.value.get /: actions)(_ /: _)
            ((result.await.value.get, expected) match {
              case (Right(a), Right(b))                           ⇒ a == b
              case (Left(a), Left(b)) if a.toString == b.toString ⇒ true
              case (Left(a), Left(b)) if a.getStackTrace.isEmpty || b.getStackTrace.isEmpty ⇒
                a.getClass.toString == b.getClass.toString
              case _ ⇒ false
            }) :| result.value.get.toString + " is expected to be " + expected.toString
          }, minSuccessful(10000), workers(4))
        }
      }
    }

    "from an Actor" that {
      "returns a result" must {
        behave like futureWithResult { test ⇒
          val actor = actorOf[TestActor]
          actor.start()
          val future = actor ? "Hello"
          future.await
          test(future, "World")
          actor.stop()
        }
      }
      "throws an exception" must {
        behave like futureWithException[RuntimeException] { test ⇒
          val actor = actorOf[TestActor]
          actor.start()
          val future = actor ? "Failure"
          future.await
          test(future, "Expected exception; to test fault-tolerance")
          actor.stop()
        }
      }
    }

    "using flatMap with an Actor" that {
      "will return a result" must {
        behave like futureWithResult { test ⇒
          val actor1 = actorOf[TestActor].start()
          val actor2 = actorOf(new Actor { def receive = { case s: String ⇒ self reply s.toUpperCase } }).start()
          val future = actor1 ? "Hello" flatMap { _ match { case s: String ⇒ actor2 ? s } }
          future.await
          test(future, "WORLD")
          actor1.stop()
          actor2.stop()
        }
      }
      "will throw an exception" must {
        behave like futureWithException[ArithmeticException] { test ⇒
          val actor1 = actorOf[TestActor].start()
          val actor2 = actorOf(new Actor { def receive = { case s: String ⇒ self reply (s.length / 0) } }).start()
          val future = actor1 ? "Hello" flatMap { _ match { case s: String ⇒ actor2 ? s } }
          future.await
          test(future, "/ by zero")
          actor1.stop()
          actor2.stop()
        }
      }
    }

    "being tested" must {

      "compose with for-comprehensions" in {
        val actor = actorOf(new Actor {
          def receive = {
            case s: String ⇒ self reply s.length
            case i: Int    ⇒ self reply (i * 2).toString
          }
        }).start()

        val future0 = actor ? "Hello"

        val future1 = for {
          a: Int ← future0.mapTo[Int] // returns 5
          b: String ← (actor ? a).mapTo[String] // returns "10"
          c: String ← (actor ? 7).mapTo[String] // returns "14"
        } yield b + "-" + c

        val future2 = for {
          a: Int ← future0.mapTo[Int]
          b: Int ← (actor ? a).mapTo[Int]
          c: String ← (actor ? 7).mapTo[String]
        } yield b + "-" + c

        future1.get must be("10-14")
        intercept[ClassCastException] { future2.get }
        actor.stop()
      }

      "support pattern matching within a for-comprehension" in {
        case class Req[T](req: T)
        case class Res[T](res: T)
        val actor = actorOf(new Actor {
          def receive = {
            case Req(s: String) ⇒ self reply Res(s.length)
            case Req(i: Int)    ⇒ self reply Res((i * 2).toString)
          }
        }).start()

        val future1 = for {
          Res(a: Int) ← actor ? Req("Hello")
          Res(b: String) ← actor ? Req(a)
          Res(c: String) ← actor ? Req(7)
        } yield b + "-" + c

        val future2 = for {
          Res(a: Int) ← actor ? Req("Hello")
          Res(b: Int) ← actor ? Req(a)
          Res(c: Int) ← actor ? Req(7)
        } yield b + "-" + c

        future1.get must be("10-14")
        intercept[MatchError] { future2.get }
        actor.stop()
      }

      "recover from exceptions" in {
        val future1 = Future(5)
        val future2 = future1 map (_ / 0)
        val future3 = future2 map (_.toString)

        val future4 = future1 recover {
          case e: ArithmeticException ⇒ 0
        } map (_.toString)

        val future5 = future2 recover {
          case e: ArithmeticException ⇒ 0
        } map (_.toString)

        val future6 = future2 recover {
          case e: MatchError ⇒ 0
        } map (_.toString)

        val future7 = future3 recover { case e: ArithmeticException ⇒ "You got ERROR" }

        val actor = actorOf[TestActor].start()

        val future8 = actor ? "Failure"
        val future9 = actor ? "Failure" recover {
          case e: RuntimeException ⇒ "FAIL!"
        }
        val future10 = actor ? "Hello" recover {
          case e: RuntimeException ⇒ "FAIL!"
        }
        val future11 = actor ? "Failure" recover { case _ ⇒ "Oops!" }

        future1.get must be(5)
        intercept[ArithmeticException] { future2.get }
        intercept[ArithmeticException] { future3.get }
        future4.get must be("5")
        future5.get must be("0")
        intercept[ArithmeticException] { future6.get }
        future7.get must be("You got ERROR")
        intercept[RuntimeException] { future8.get }
        future9.get must be("FAIL!")
        future10.get must be("World")
        future11.get must be("Oops!")

        actor.stop()
      }

      "fold" in {
        val actors = (1 to 10).toList map { _ ⇒
          actorOf(new Actor {
            def receive = { case (add: Int, wait: Int) ⇒ Thread.sleep(wait); self reply_? add }
          }).start()
        }
        val timeout = 10000
        def futures = actors.zipWithIndex map { case (actor: ActorRef, idx: Int) ⇒ actor.?((idx, idx * 200), timeout).mapTo[Int] }
        Futures.fold(0, timeout)(futures)(_ + _).get must be(45)
      }

<<<<<<< HEAD
      "fold by composing" in {
        val actors = (1 to 10).toList map { _ ⇒
          actorOf(new Actor {
            def receive = { case (add: Int, wait: Int) ⇒ Thread.sleep(wait); self reply_? add }
          }).start()
        }
        def futures = actors.zipWithIndex map { case (actor: ActorRef, idx: Int) ⇒ actor.?((idx, idx * 200), 10000).mapTo[Int] }
        futures.foldLeft(Future(0))((fr, fa) ⇒ for (r ← fr; a ← fa) yield (r + a)).get must be(45)
      }
=======
  @Test
  def shouldFoldResults {
    val actors = (1 to 10).toList map { _ ⇒
      actorOf(new Actor {
        def receive = { case (add: Int, wait: Int) ⇒ Thread.sleep(wait); self tryReply add }
      }).start()
    }
    val timeout = 10000
    def futures = actors.zipWithIndex map { case (actor: ActorRef, idx: Int) ⇒ actor.?((idx, idx * 200), timeout).mapTo[Int] }
    assert(Futures.fold(0, timeout)(futures)(_ + _).await.result.get === 45)
  }
>>>>>>> 374f5dc4

      "fold with an exception" in {
        val actors = (1 to 10).toList map { _ ⇒
          actorOf(new Actor {
            def receive = {
              case (add: Int, wait: Int) ⇒
                Thread.sleep(wait)
                if (add == 6) throw new IllegalArgumentException("shouldFoldResultsWithException: expected")
                self reply_? add
            }
          }).start()
        }
        val timeout = 10000
        def futures = actors.zipWithIndex map { case (actor: ActorRef, idx: Int) ⇒ actor.?((idx, idx * 100), timeout).mapTo[Int] }
        Futures.fold(0, timeout)(futures)(_ + _).await.exception.get.getMessage must be("shouldFoldResultsWithException: expected")
      }

/*  @Test
  def shouldFoldMutableZeroes {
    import scala.collection.mutable.ArrayBuffer
    def test(testNumber: Int) {
      val fs = (0 to 1000) map (i ⇒ Future(i, 10000))
      val result = Futures.fold(ArrayBuffer.empty[AnyRef], 10000)(fs) {
        case (l, i) if i % 2 == 0 ⇒ l += i.asInstanceOf[AnyRef]
        case (l, _)               ⇒ l
      }.get.asInstanceOf[ArrayBuffer[Int]].sum

      assert(result === 250500)
    }

    (1 to 100) foreach test //Make sure it tries to provoke the problem
  }*/

<<<<<<< HEAD
      "return zero value if folding empty list" in {
        Futures.fold(0)(List[Future[Int]]())(_ + _).get must be(0)
      }

      "shouldReduceResults" in {
        val actors = (1 to 10).toList map { _ ⇒
          actorOf(new Actor {
            def receive = { case (add: Int, wait: Int) ⇒ Thread.sleep(wait); self reply_? add }
          }).start()
=======
  @Test
  def shouldFoldResultsByComposing {
    val actors = (1 to 10).toList map { _ ⇒
      actorOf(new Actor {
        def receive = { case (add: Int, wait: Int) ⇒ Thread.sleep(wait); self tryReply add }
      }).start()
    }
    def futures = actors.zipWithIndex map { case (actor: ActorRef, idx: Int) ⇒ actor.?((idx, idx * 200), 10000).mapTo[Int] }
    assert(futures.foldLeft(Future(0))((fr, fa) ⇒ for (r ← fr; a ← fa) yield (r + a)).get === 45)
  }

  @Test
  def shouldFoldResultsWithException {
    val actors = (1 to 10).toList map { _ ⇒
      actorOf(new Actor {
        def receive = {
          case (add: Int, wait: Int) ⇒
            Thread.sleep(wait)
            if (add == 6) throw new IllegalArgumentException("shouldFoldResultsWithException: expected")
            self tryReply add
>>>>>>> 374f5dc4
        }
        val timeout = 10000
        def futures = actors.zipWithIndex map { case (actor: ActorRef, idx: Int) ⇒ actor.?((idx, idx * 200), timeout).mapTo[Int] }
        assert(Futures.reduce(futures, timeout)(_ + _).get === 45)
      }

      "shouldReduceResultsWithException" in {
        val actors = (1 to 10).toList map { _ ⇒
          actorOf(new Actor {
            def receive = {
              case (add: Int, wait: Int) ⇒
                Thread.sleep(wait)
                if (add == 6) throw new IllegalArgumentException("shouldFoldResultsWithException: expected")
                self reply_? add
            }
          }).start()
        }
        val timeout = 10000
        def futures = actors.zipWithIndex map { case (actor: ActorRef, idx: Int) ⇒ actor.?((idx, idx * 100), timeout).mapTo[Int] }
        assert(Futures.reduce(futures, timeout)(_ + _).await.exception.get.getMessage === "shouldFoldResultsWithException: expected")
      }

<<<<<<< HEAD
      "shouldReduceThrowIAEOnEmptyInput" in {
        intercept[UnsupportedOperationException] { Futures.reduce(List[Future[Int]]())(_ + _).get }
      }

      "receiveShouldExecuteOnComplete" in {
        val latch = new StandardLatch
        val actor = actorOf[TestActor].start()
        actor ? "Hello" onResult { case "World" ⇒ latch.open }
        assert(latch.tryAwait(5, TimeUnit.SECONDS))
        actor.stop()
      }

      "shouldTraverseFutures" in {
        val oddActor = actorOf(new Actor {
          var counter = 1
          def receive = {
            case 'GetNext ⇒
              self reply counter
              counter += 2
          }
        }).start()

        val oddFutures = List.fill(100)(oddActor ? 'GetNext mapTo manifest[Int])
        assert(Future.sequence(oddFutures).get.sum === 10000)
        oddActor.stop()

        val list = (1 to 100).toList
        assert(Future.traverse(list)(x ⇒ Future(x * 2 - 1)).get.sum === 10000)
      }

      "shouldHandleThrowables" in {
        class ThrowableTest(m: String) extends Throwable(m)

        val f1 = Future { throw new ThrowableTest("test") }
        f1.await
        intercept[ThrowableTest] { f1.resultOrException }

        val latch = new StandardLatch
        val f2 = Future { latch.tryAwait(5, TimeUnit.SECONDS); "success" }
        f2 foreach (_ ⇒ throw new ThrowableTest("dispatcher foreach"))
        f2 onResult { case _ ⇒ throw new ThrowableTest("dispatcher receive") }
        val f3 = f2 map (s ⇒ s.toUpperCase)
        latch.open
        f2.await
        assert(f2.resultOrException === Some("success"))
        f2 foreach (_ ⇒ throw new ThrowableTest("current thread foreach"))
        f2 onResult { case _ ⇒ throw new ThrowableTest("current thread receive") }
        f3.await
        assert(f3.resultOrException === Some("SUCCESS"))

        // make sure all futures are completed in dispatcher
        assert(Dispatchers.defaultGlobalDispatcher.pendingFutures === 0)
      }

      "shouldBlockUntilResult" in {
        val latch = new StandardLatch

        val f = Future({ latch.await; 5 })
        val f2 = Future({ f.get + 5 })

        assert(f2.resultOrException === None)
        latch.open
        assert(f2.get === 10)

        val f3 = Future({ Thread.sleep(10); 5 }, 10)
        intercept[FutureTimeoutException] {
          f3.get
=======
  @Test
  def shouldReduceResults {
    val actors = (1 to 10).toList map { _ ⇒
      actorOf(new Actor {
        def receive = { case (add: Int, wait: Int) ⇒ Thread.sleep(wait); self tryReply add }
      }).start()
    }
    val timeout = 10000
    def futures = actors.zipWithIndex map { case (actor: ActorRef, idx: Int) ⇒ actor.?((idx, idx * 200), timeout).mapTo[Int] }
    assert(Futures.reduce(futures, timeout)(_ + _).get === 45)
  }

  @Test
  def shouldReduceResultsWithException {
    val actors = (1 to 10).toList map { _ ⇒
      actorOf(new Actor {
        def receive = {
          case (add: Int, wait: Int) ⇒
            Thread.sleep(wait)
            if (add == 6) throw new IllegalArgumentException("shouldFoldResultsWithException: expected")
            self tryReply add
>>>>>>> 374f5dc4
        }
      }

      "futureComposingWithContinuations" in {
        import Future.flow

        val actor = actorOf[TestActor].start

        val x = Future("Hello")
        val y = x flatMap (actor ? _) mapTo manifest[String]

        val r = flow(x() + " " + y() + "!")

        assert(r.get === "Hello World!")

        actor.stop
      }

      "futureComposingWithContinuationsFailureDivideZero" in {
        import Future.flow

        val x = Future("Hello")
        val y = x map (_.length)

        val r = flow(x() + " " + y.map(_ / 0).map(_.toString).apply, 100)

        intercept[java.lang.ArithmeticException](r.get)
      }

      "futureComposingWithContinuationsFailureCastInt" in {
        import Future.flow

        val actor = actorOf[TestActor].start

        val x = Future(3)
        val y = (actor ? "Hello").mapTo[Int]

        val r = flow(x() + y(), 100)

        intercept[ClassCastException](r.get)
      }

      "futureComposingWithContinuationsFailureCastNothing" in {
        import Future.flow

        val actor = actorOf[TestActor].start

        val x = Future("Hello")
        val y = actor ? "Hello" mapTo manifest[Nothing]

        val r = flow(x() + y())

        intercept[ClassCastException](r.get)
      }

      "futureCompletingWithContinuations" in {
        import Future.flow

        val x, y, z = Promise[Int]()
        val ly, lz = new StandardLatch

        val result = flow {
          y completeWith x
          ly.open // not within continuation

          z << x
          lz.open // within continuation, will wait for 'z' to complete
          z() + y()
        }

        assert(ly.tryAwaitUninterruptible(100, TimeUnit.MILLISECONDS))
        assert(!lz.tryAwaitUninterruptible(100, TimeUnit.MILLISECONDS))

        flow { x << 5 }

        assert(y.get === 5)
        assert(z.get === 5)
        assert(lz.isOpen)
        assert(result.get === 10)

        val a, b, c = Promise[Int]()

        val result2 = flow {
          val n = (a << c).result.get + 10
          b << (c() - 2)
          a() + n * b()
        }

        c completeWith Future(5)

        assert(a.get === 5)
        assert(b.get === 3)
        assert(result2.get === 50)
        Thread.sleep(100)

        // make sure all futures are completed in dispatcher
        assert(Dispatchers.defaultGlobalDispatcher.pendingFutures === 0)
      }

      "shouldNotAddOrRunCallbacksAfterFailureToBeCompletedBeforeExpiry" in {
        val latch = new StandardLatch
        val f = Promise[Int](0)
        Thread.sleep(25)
        f.onComplete(_ ⇒ latch.open) //Shouldn't throw any exception here

        assert(f.isExpired) //Should be expired

        f.complete(Right(1)) //Shouldn't complete the Future since it is expired

        assert(f.value.isEmpty) //Shouldn't be completed
        assert(!latch.isOpen) //Shouldn't run the listener
      }

      "futureDataFlowShouldEmulateBlocking1" in {
        import Future.flow

        val one, two = Promise[Int](1000 * 60)
        val simpleResult = flow {
          one() + two()
        }

        assert(List(one, two, simpleResult).forall(_.isCompleted == false))

        flow { one << 1 }

        assert(one.isCompleted)
        assert(List(two, simpleResult).forall(_.isCompleted == false))

        flow { two << 9 }

        assert(List(one, two).forall(_.isCompleted == true))
        assert(simpleResult.get === 10)

      }

      "futureDataFlowShouldEmulateBlocking2" in {
        import Future.flow
        val x1, x2, y1, y2 = Promise[Int](1000 * 60)
        val lx, ly, lz = new StandardLatch
        val result = flow {
          lx.open()
          x1 << y1
          ly.open()
          x2 << y2
          lz.open()
          x1() + x2()
        }
        assert(lx.isOpen)
        assert(!ly.isOpen)
        assert(!lz.isOpen)
        assert(List(x1, x2, y1, y2).forall(_.isCompleted == false))

        flow { y1 << 1 } // When this is set, it should cascade down the line

        assert(ly.tryAwaitUninterruptible(2000, TimeUnit.MILLISECONDS))
        assert(x1.get === 1)
        assert(!lz.isOpen)

        flow { y2 << 9 } // When this is set, it should cascade down the line

        assert(lz.tryAwaitUninterruptible(2000, TimeUnit.MILLISECONDS))
        assert(x2.get === 9)

        assert(List(x1, x2, y1, y2).forall(_.isCompleted == true))

        assert(result.get === 10)
      }

      "dataFlowAPIshouldbeSlick" in {
        import Future.flow

        val i1, i2, s1, s2 = new StandardLatch

        val callService1 = Future { i1.open; s1.awaitUninterruptible; 1 }
        val callService2 = Future { i2.open; s2.awaitUninterruptible; 9 }

        val result = flow { callService1() + callService2() }

        assert(!s1.isOpen)
        assert(!s2.isOpen)
        assert(!result.isCompleted)
        assert(i1.tryAwaitUninterruptible(2000, TimeUnit.MILLISECONDS))
        assert(i2.tryAwaitUninterruptible(2000, TimeUnit.MILLISECONDS))
        s1.open
        s2.open
        assert(result.get === 10)
      }

      "futureCompletingWithContinuationsFailure" in {
        import Future.flow

        val x, y, z = Promise[Int]()
        val ly, lz = new StandardLatch

        val result = flow {
          y << x
          ly.open
          val oops = 1 / 0
          z << x
          lz.open
          z() + y() + oops
        }

        assert(!ly.tryAwaitUninterruptible(100, TimeUnit.MILLISECONDS))
        assert(!lz.tryAwaitUninterruptible(100, TimeUnit.MILLISECONDS))

        flow { x << 5 }

        assert(y.get === 5)
        intercept[java.lang.ArithmeticException](result.get)
        assert(z.value === None)
        assert(!lz.isOpen)
      }

      "futureContinuationsShouldNotBlock" in {
        import Future.flow

        val latch = new StandardLatch
        val future = Future {
          latch.await
          "Hello"
        }

        val result = flow {
          Some(future()).filter(_ == "Hello")
        }

        assert(!result.isCompleted)

        latch.open

        assert(result.get === Some("Hello"))
      }

      "futureFlowShouldBeTypeSafe" in {
        import Future.flow

        def checkType[A: Manifest, B](in: Future[A], refmanifest: Manifest[B]): Boolean = manifest[A] == refmanifest

        val rString = flow {
          val x = Future(5)
          x().toString
        }

        val rInt = flow {
          val x = rString.apply
          val y = Future(5)
          x.length + y()
        }

        assert(checkType(rString, manifest[String]))
        assert(checkType(rInt, manifest[Int]))
        assert(!checkType(rInt, manifest[String]))
        assert(!checkType(rInt, manifest[Nothing]))
        assert(!checkType(rInt, manifest[Any]))

        rString.await
        rInt.await
      }

      "futureFlowSimpleAssign" in {
        import Future.flow

        val x, y, z = Promise[Int]()

        flow {
          z << x() + y()
        }
        flow { x << 40 }
        flow { y << 2 }

        assert(z.get === 42)
      }

      "futureFlowLoops" in {
        import Future.flow
        import akka.util.cps._

        val count = 10000

        val promises = List.fill(count)(Promise[Int]())

        flow {
          var i = 0
          val iter = promises.iterator
          whileC(iter.hasNext) {
            iter.next << i
            i += 1
          }
        }

        var i = 0
        promises foreach { p ⇒
          assert(p.get === i)
          i += 1
        }

        assert(i === count)

      }

      "ticket812FutureDispatchCleanup" in {
        val dispatcher = implicitly[MessageDispatcher]
        assert(dispatcher.pendingFutures === 0)
        val future = Future({ Thread.sleep(100); "Done" }, 10)
        intercept[FutureTimeoutException] { future.await }
        assert(dispatcher.pendingFutures === 1)
        Thread.sleep(100)
        assert(dispatcher.pendingFutures === 0)
      }
    }
  }

  def emptyFuture(f: (Future[Any] ⇒ Unit) ⇒ Unit) {
    "not be completed" in { f(_ must not be ('completed)) }
    "not be expired" in { f(_ must not be ('expired)) }
    "not contain a value" in { f(_.value must be(None)) }
    "not contain a result" in { f(_.result must be(None)) }
    "not contain an exception" in { f(_.exception must be(None)) }
  }

  def futureWithResult(f: ((Future[Any], Any) ⇒ Unit) ⇒ Unit) {
    "be completed" in { f((future, _) ⇒ future must be('completed)) }
    "not be expired" in { f((future, _) ⇒ future must not be ('expired)) }
    "contain a value" in { f((future, result) ⇒ future.value must be(Some(Right(result)))) }
    "contain a result" in { f((future, result) ⇒ future.result must be(Some(result))) }
    "not contain an exception" in { f((future, _) ⇒ future.exception must be(None)) }
    "return result with 'get'" in { f((future, result) ⇒ future.get must be(result)) }
    "return result with 'resultOrException'" in { f((future, result) ⇒ future.resultOrException must be(Some(result))) }
    "not timeout" in { f((future, _) ⇒ future.await) }
    "filter result" in {
      f { (future, result) ⇒
        (future filter (_ ⇒ true)).get must be(result)
        (evaluating { (future filter (_ ⇒ false)).get } must produce[MatchError]).getMessage must startWith(result.toString)
      }
    }
    "transform result with map" in { f((future, result) ⇒ (future map (_.toString.length)).get must be(result.toString.length)) }
    "compose result with flatMap" is pending
    "perform action with foreach" is pending
    "match result with collect" is pending
    "not recover from exception" is pending
    "perform action on result" is pending
    "not perform action on exception" is pending
    "cast using mapTo" is pending
  }

  def futureWithException[E <: Throwable: Manifest](f: ((Future[Any], String) ⇒ Unit) ⇒ Unit) {
    "be completed" in { f((future, _) ⇒ future must be('completed)) }
    "not be expired" in { f((future, _) ⇒ future must not be ('expired)) }
    "contain a value" in { f((future, _) ⇒ future.value must be('defined)) }
    "not contain a result" in { f((future, _) ⇒ future.result must be(None)) }
    "contain an exception" in { f((future, message) ⇒ future.exception.get.getMessage must be(message)) }
    "throw exception with 'get'" in { f((future, message) ⇒ (evaluating { future.get } must produce[E]).getMessage must be(message)) }
    "throw exception with 'resultOrException'" in { f((future, message) ⇒ (evaluating { future.resultOrException } must produce[E]).getMessage must be(message)) }
    "not timeout" in { f((future, _) ⇒ future.await) }
    "retain exception with filter" in {
      f { (future, message) ⇒
        (evaluating { (future filter (_ ⇒ true)).get } must produce[E]).getMessage must be(message)
        (evaluating { (future filter (_ ⇒ false)).get } must produce[E]).getMessage must be(message)
      }
    }
    "retain exception with map" in { f((future, message) ⇒ (evaluating { (future map (_.toString.length)).get } must produce[E]).getMessage must be(message)) }
    "retain exception with flatMap" is pending
    "not perform action with foreach" is pending
    "retain exception with collect" is pending
    "recover from exception" is pending
    "not perform action on result" is pending
    "perform action on exception" is pending
    "always cast successfully using mapTo" is pending
  }

  def expiredFuture(f: (Future[Any] ⇒ Unit) ⇒ Unit) {
    "not be completed" in { f(_ must not be ('completed)) }
    "be expired" in { f(_ must be('expired)) }
  }

  sealed trait IntAction { def apply(that: Int): Int }
  case class IntAdd(n: Int) extends IntAction { def apply(that: Int) = that + n }
  case class IntSub(n: Int) extends IntAction { def apply(that: Int) = that - n }
  case class IntMul(n: Int) extends IntAction { def apply(that: Int) = that * n }
  case class IntDiv(n: Int) extends IntAction { def apply(that: Int) = that / n }

  sealed trait FutureAction {
    def /:(that: Either[Throwable, Int]): Either[Throwable, Int]
    def /:(that: Future[Int]): Future[Int]
  }

  case class MapAction(action: IntAction) extends FutureAction {
    def /:(that: Either[Throwable, Int]): Either[Throwable, Int] = that match {
      case Left(e)  ⇒ that
      case Right(r) ⇒ try { Right(action(r)) } catch { case e: RuntimeException ⇒ Left(e) }
    }
    def /:(that: Future[Int]): Future[Int] = that map (action(_))
  }

  case class FlatMapAction(action: IntAction) extends FutureAction {
    def /:(that: Either[Throwable, Int]): Either[Throwable, Int] = that match {
      case Left(e)  ⇒ that
      case Right(r) ⇒ try { Right(action(r)) } catch { case e: RuntimeException ⇒ Left(e) }
    }
    def /:(that: Future[Int]): Future[Int] = that flatMap (n ⇒ Future(action(n)))
  }

  implicit def arbFuture: Arbitrary[Future[Int]] = Arbitrary(for (n ← arbitrary[Int]) yield Future(n))

  implicit def arbFutureAction: Arbitrary[FutureAction] = Arbitrary {

    val genIntAction = for {
      n ← arbitrary[Int]
      a ← oneOf(IntAdd(n), IntSub(n), IntMul(n), IntDiv(n))
    } yield a

    val genMapAction = genIntAction map (MapAction(_))

    val genFlatMapAction = genIntAction map (FlatMapAction(_))

    oneOf(genMapAction, genFlatMapAction)

  }

}<|MERGE_RESOLUTION|>--- conflicted
+++ resolved
@@ -275,7 +275,7 @@
       "fold" in {
         val actors = (1 to 10).toList map { _ ⇒
           actorOf(new Actor {
-            def receive = { case (add: Int, wait: Int) ⇒ Thread.sleep(wait); self reply_? add }
+            def receive = { case (add: Int, wait: Int) ⇒ Thread.sleep(wait); self tryReply add }
           }).start()
         }
         val timeout = 10000
@@ -283,29 +283,15 @@
         Futures.fold(0, timeout)(futures)(_ + _).get must be(45)
       }
 
-<<<<<<< HEAD
       "fold by composing" in {
         val actors = (1 to 10).toList map { _ ⇒
           actorOf(new Actor {
-            def receive = { case (add: Int, wait: Int) ⇒ Thread.sleep(wait); self reply_? add }
+            def receive = { case (add: Int, wait: Int) ⇒ Thread.sleep(wait); self tryReply add }
           }).start()
         }
         def futures = actors.zipWithIndex map { case (actor: ActorRef, idx: Int) ⇒ actor.?((idx, idx * 200), 10000).mapTo[Int] }
         futures.foldLeft(Future(0))((fr, fa) ⇒ for (r ← fr; a ← fa) yield (r + a)).get must be(45)
       }
-=======
-  @Test
-  def shouldFoldResults {
-    val actors = (1 to 10).toList map { _ ⇒
-      actorOf(new Actor {
-        def receive = { case (add: Int, wait: Int) ⇒ Thread.sleep(wait); self tryReply add }
-      }).start()
-    }
-    val timeout = 10000
-    def futures = actors.zipWithIndex map { case (actor: ActorRef, idx: Int) ⇒ actor.?((idx, idx * 200), timeout).mapTo[Int] }
-    assert(Futures.fold(0, timeout)(futures)(_ + _).await.result.get === 45)
-  }
->>>>>>> 374f5dc4
 
       "fold with an exception" in {
         val actors = (1 to 10).toList map { _ ⇒
@@ -314,7 +300,7 @@
               case (add: Int, wait: Int) ⇒
                 Thread.sleep(wait)
                 if (add == 6) throw new IllegalArgumentException("shouldFoldResultsWithException: expected")
-                self reply_? add
+                self tryReply add
             }
           }).start()
         }
@@ -339,7 +325,6 @@
     (1 to 100) foreach test //Make sure it tries to provoke the problem
   }*/
 
-<<<<<<< HEAD
       "return zero value if folding empty list" in {
         Futures.fold(0)(List[Future[Int]]())(_ + _).get must be(0)
       }
@@ -347,30 +332,8 @@
       "shouldReduceResults" in {
         val actors = (1 to 10).toList map { _ ⇒
           actorOf(new Actor {
-            def receive = { case (add: Int, wait: Int) ⇒ Thread.sleep(wait); self reply_? add }
+            def receive = { case (add: Int, wait: Int) ⇒ Thread.sleep(wait); self tryReply add }
           }).start()
-=======
-  @Test
-  def shouldFoldResultsByComposing {
-    val actors = (1 to 10).toList map { _ ⇒
-      actorOf(new Actor {
-        def receive = { case (add: Int, wait: Int) ⇒ Thread.sleep(wait); self tryReply add }
-      }).start()
-    }
-    def futures = actors.zipWithIndex map { case (actor: ActorRef, idx: Int) ⇒ actor.?((idx, idx * 200), 10000).mapTo[Int] }
-    assert(futures.foldLeft(Future(0))((fr, fa) ⇒ for (r ← fr; a ← fa) yield (r + a)).get === 45)
-  }
-
-  @Test
-  def shouldFoldResultsWithException {
-    val actors = (1 to 10).toList map { _ ⇒
-      actorOf(new Actor {
-        def receive = {
-          case (add: Int, wait: Int) ⇒
-            Thread.sleep(wait)
-            if (add == 6) throw new IllegalArgumentException("shouldFoldResultsWithException: expected")
-            self tryReply add
->>>>>>> 374f5dc4
         }
         val timeout = 10000
         def futures = actors.zipWithIndex map { case (actor: ActorRef, idx: Int) ⇒ actor.?((idx, idx * 200), timeout).mapTo[Int] }
@@ -384,7 +347,7 @@
               case (add: Int, wait: Int) ⇒
                 Thread.sleep(wait)
                 if (add == 6) throw new IllegalArgumentException("shouldFoldResultsWithException: expected")
-                self reply_? add
+                self tryReply add
             }
           }).start()
         }
@@ -393,7 +356,6 @@
         assert(Futures.reduce(futures, timeout)(_ + _).await.exception.get.getMessage === "shouldFoldResultsWithException: expected")
       }
 
-<<<<<<< HEAD
       "shouldReduceThrowIAEOnEmptyInput" in {
         intercept[UnsupportedOperationException] { Futures.reduce(List[Future[Int]]())(_ + _).get }
       }
@@ -461,29 +423,6 @@
         val f3 = Future({ Thread.sleep(10); 5 }, 10)
         intercept[FutureTimeoutException] {
           f3.get
-=======
-  @Test
-  def shouldReduceResults {
-    val actors = (1 to 10).toList map { _ ⇒
-      actorOf(new Actor {
-        def receive = { case (add: Int, wait: Int) ⇒ Thread.sleep(wait); self tryReply add }
-      }).start()
-    }
-    val timeout = 10000
-    def futures = actors.zipWithIndex map { case (actor: ActorRef, idx: Int) ⇒ actor.?((idx, idx * 200), timeout).mapTo[Int] }
-    assert(Futures.reduce(futures, timeout)(_ + _).get === 45)
-  }
-
-  @Test
-  def shouldReduceResultsWithException {
-    val actors = (1 to 10).toList map { _ ⇒
-      actorOf(new Actor {
-        def receive = {
-          case (add: Int, wait: Int) ⇒
-            Thread.sleep(wait)
-            if (add == 6) throw new IllegalArgumentException("shouldFoldResultsWithException: expected")
-            self tryReply add
->>>>>>> 374f5dc4
         }
       }
 
